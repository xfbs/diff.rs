--- conflicted
+++ resolved
@@ -298,12 +298,7 @@
 
                     html! {
                         <div class={classes!("line", class)}>
-<<<<<<< HEAD
-                        <div class="line-number">
-=======
-
                             <div class="line-number">
->>>>>>> 2c47a9ef
                                 {
                                     format!("{left}")
                                 }
